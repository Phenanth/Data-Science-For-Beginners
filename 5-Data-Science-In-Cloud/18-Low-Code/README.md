--- conflicted
+++ resolved
@@ -50,11 +50,6 @@
 
 ## 1. Introduction
 ### 1.1 What is Azure Machine Learning?
-<<<<<<< HEAD
-The Azure cloud platform is more than 200 products and cloud services designed to help you bring new solutions to life.
-Data scientists expend a lot of effort exploring and pre-processing data, and trying various types of model-training algorithms to produce accurate models, which is time consuming, and often makes inefficient use of expensive compute hardware.
-=======
->>>>>>> 642d3cec
 
 The Azure cloud platform is more than 200 products and cloud services designed to help you bring new solutions to life.
 Data scientists expend a lot of effort exploring and pre-processing data, and trying various types of model-training algorithms to produce accurate models. These tasks are time consuming, and often make inefficient use of expensive compute hardware.
@@ -90,11 +85,6 @@
 ### 1.3 The Heart Failure Dataset: 
 
 Cardiovascular diseases (CVDs) are the number 1 cause of death globally, accounting for 31% of all deaths worldwide. Environmental and behavioural risk factors such as use of tobacco, unhealthy diet and obesity, physical inactivity and harmful use of alcohol could be used as features for estimation models. Being able to estimate the probability of the development of a CVD could be of great use to prevent attacks in high risk people.
-
-<<<<<<< HEAD
-Cardiovascular diseases (CVDs) are the number 1 cause of death globally, accounting for 31% of worldwide deaths. Environmental and behavioral risk factors such as tobacco use, unhealthy diet and obesity, physical inactivity, and harmful alcohol use could be used as features for estimation models. Estimating the probability of developing a CVD could be great to prevent attacks for high-risk people.
-=======
->>>>>>> 642d3cec
 
 Kaggle has made a [Heart Failure dataset](https://www.kaggle.com/andrewmvd/heart-failure-clinical-data) publically available, that we are going to use for this project. You can download the dataset now. This is a tabular dataset with 13 columns (12 features and 1 target variable) and 299 rows. 
 
